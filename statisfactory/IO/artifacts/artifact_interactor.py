--- conflicted
+++ resolved
@@ -544,18 +544,9 @@
 
         # Interpolate and try to convert the port to an integer
         port = maybe_interpolate(artifact.extra.port)
-<<<<<<< HEAD
+
         if port:
             port = eval(port, {})
-=======
-        try:
-            port = int(port)
-        except ValueError as error:
-            if port == "None":
-                port = None
-            else:
-                raise Errors.E0285() from error  # type: ignore
->>>>>>> 2de30256
 
         # Interpolate the query field by iterating over all of it's inner fields
         URL_query = deepcopy(artifact.extra.URL_query)
