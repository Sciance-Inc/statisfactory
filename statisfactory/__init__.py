--- conflicted
+++ resolved
@@ -3,9 +3,6 @@
 from statisfactory.session import Session  # noqa
 
 
-<<<<<<< HEAD
-__version__ = "0.3.4"
-=======
 import warnings
 
 warnings.warn(
@@ -13,5 +10,4 @@
 )
 
 
-__version__ = "0.3.1"
->>>>>>> 6e6098af
+__version__ = "0.3.1"