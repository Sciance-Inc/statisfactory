--- conflicted
+++ resolved
@@ -30,8 +30,4 @@
       - name: Python Semantic Release
         uses: relekang/python-semantic-release@master
         with:
-<<<<<<< HEAD
-          github_token: ${{ secrets.CICD_PAT_TOKEN }}
-=======
-          github_token: ${{ secrets.razer_pat }}
->>>>>>> 6e6098af
+          github_token: ${{ secrets.razer_pat }}